use super::errors;
use super::{utils::js_value_to_pattern, ModuleAssetType};
use crate::analyzer::ObjectPart;
use crate::analyzer::{
    builtin::replace_builtin,
    graph::{create_graph, Effect},
    linker::{link, LinkCache},
    well_known::replace_well_known,
    ConstantValue, FreeVarKind, JsValue, WellKnownFunctionKind, WellKnownObjectKind,
};
use crate::target::CompileTargetVc;
use anyhow::Result;
use lazy_static::lazy_static;
use regex::Regex;
use std::collections::HashSet;
use std::{
    collections::HashMap,
    future::Future,
    pin::Pin,
    sync::{Arc, Mutex},
};
use swc_common::{
    comments::CommentKind,
    errors::{DiagnosticId, Handler, HANDLER},
    Span, Spanned, GLOBALS,
};
use swc_ecmascript::{
    ast::{
        CallExpr, Callee, ComputedPropName, ExportAll, Expr, ExprOrSpread, ImportDecl,
        ImportSpecifier, Lit, MemberProp, ModuleExportName, NamedExport, VarDeclarator,
    },
    visit::{self, Visit, VisitWith},
};
<<<<<<< HEAD
use turbo_tasks::primitives::{BoolVc, StringVc};
use turbo_tasks::{util::try_join_all, Value};
use turbo_tasks_fs::FileSystemPathVc;
use turbopack_core::chunk::{
    AsyncLoadableReference, AsyncLoadableReferenceVc, ChunkableAssetReference,
    ChunkableAssetReferenceVc,
};
use turbopack_core::context::AssetContextVc;
use turbopack_core::reference::AssetReferencesVc;
=======
use turbo_tasks::ValueToString;
use turbo_tasks::{util::try_join_all, Value, Vc};
use turbo_tasks_fs::{DirectoryContent, DirectoryEntry, FileSystemEntryType, FileSystemPathVc};
>>>>>>> d8ef06d5
use turbopack_core::{
    asset::AssetVc,
    context::AssetContextVc,
    reference::{AssetReference, AssetReferenceVc},
    resolve::{
        find_context_file,
        parse::RequestVc,
        pattern::{Pattern, PatternVc},
        resolve, resolve_raw, FindContextFileResult, ResolveResult, ResolveResultVc,
    },
    source_asset::SourceAssetVc,
};

use super::{
    parse::{parse, Buffer, ParseResult},
    resolve::{apply_cjs_specific_options, cjs_resolve, esm_resolve},
    special_cases::special_cases,
    typescript::{resolve::type_resolve, TsConfigModuleAssetVc},
    webpack::{
        parse::{webpack_runtime, WebpackRuntime, WebpackRuntimeVc},
        WebpackChunkAssetReference, WebpackEntryAssetReference, WebpackRuntimeAssetReference,
    },
};

#[turbo_tasks::function]
pub(crate) async fn module_references(
    source: AssetVc,
    context: AssetContextVc,
    ty: Value<ModuleAssetType>,
    target: CompileTargetVc,
    node_native_bindings: bool,
) -> Result<AssetReferencesVc> {
    let mut references = Vec::new();
    let path = source.path();

    match &*find_context_file(path.parent(), "package.json").await? {
        FindContextFileResult::Found(package_json) => {
            references.push(PackageJsonReferenceVc::new(*package_json).into());
        }
        FindContextFileResult::NotFound => {}
    };

    let is_typescript = match &*ty {
        ModuleAssetType::Typescript | ModuleAssetType::TypescriptDeclaration => true,
        ModuleAssetType::Ecmascript => false,
    };

    if is_typescript {
        match &*find_context_file(path.parent(), "tsconfig.json").await? {
            FindContextFileResult::Found(tsconfig) => {
                references.push(TsConfigReferenceVc::new(*tsconfig, context).into());
            }
            FindContextFileResult::NotFound => {}
        };
    }

    special_cases(&path.await?.path, &mut references);

    let parsed = parse(source, ty).await?;
    match &*parsed {
        ParseResult::Ok {
            program,
            globals,
            eval_context,
            source_map,
            leading_comments,
            ..
        } => {
            if is_typescript {
                let pos = program.span().lo;
                if let Some(comments) = leading_comments.get(&pos) {
                    for comment in comments.iter() {
                        match comment.kind {
                            CommentKind::Line => {
                                lazy_static! {
                                    static ref REFERENCE_PATH: Regex = Regex::new(
                                        r#"^/\s*<reference\s*path\s*=\s*["'](.+)["']\s*/>\s*$"#
                                    )
                                    .unwrap();
                                    static ref REFERENCE_TYPES: Regex = Regex::new(
                                        r#"^/\s*<reference\s*types\s*=\s*["'](.+)["']\s*/>\s*$"#
                                    )
                                    .unwrap();
                                }
                                let text = &comment.text;
                                if let Some(m) = REFERENCE_PATH.captures(text) {
                                    let path = &m[1];
                                    references.push(
                                        TsReferencePathAssetReferenceVc::new(
                                            context,
                                            path.to_string(),
                                        )
                                        .into(),
                                    );
                                } else if let Some(m) = REFERENCE_TYPES.captures(text) {
                                    let types = &m[1];
                                    references.push(
                                        TsReferenceTypeAssetReferenceVc::new(
                                            context,
                                            types.to_string(),
                                        )
                                        .into(),
                                    );
                                }
                            }
                            _ => {}
                        }
                    }
                }
            }

            let buf = Buffer::new();
            let handler =
                Handler::with_emitter_writer(Box::new(buf.clone()), Some(source_map.clone()));
            let (var_graph, webpack_runtime, webpack_entry, webpack_chunks) =
                HANDLER.set(&handler, || {
                    GLOBALS.set(globals, || {
                        let var_graph = create_graph(&program, eval_context);

                        // TODO migrate to effects
                        let mut visitor = AssetReferencesVisitor::new(context, &mut references);
                        program.visit_with(&mut visitor);

                        (
                            var_graph,
                            visitor.webpack_runtime,
                            visitor.webpack_entry,
                            visitor.webpack_chunks,
                        )
                    })
                });

            let mut ignore_effect_span = None;
            // Check if it was a webpack entry
            if let Some((request, span)) = webpack_runtime {
                let request = RequestVc::parse(Value::new(request.into()));
                let runtime = resolve_as_webpack_runtime(context, request);
                match &*runtime.await? {
                    WebpackRuntime::Webpack5 { .. } => {
                        ignore_effect_span = Some(span);
                        references.push(
                            WebpackRuntimeAssetReference {
                                context: context,
                                request: request,
                                runtime: runtime,
                            }
                            .into(),
                        );
                        if webpack_entry {
                            references.push(
                                WebpackEntryAssetReference {
                                    source: source,
                                    runtime: runtime,
                                }
                                .into(),
                            );
                        }
                        for chunk in webpack_chunks {
                            references.push(
                                WebpackChunkAssetReference {
                                    chunk_id: chunk,
                                    runtime: runtime,
                                }
                                .into(),
                            );
                        }
                    }
                    WebpackRuntime::None => {}
                }
            }

            fn handle_call_boxed<
                'a,
                FF: Future<Output = Result<JsValue>> + Send + 'a,
                F: Fn(JsValue) -> FF + Sync + 'a,
            >(
                handler: &'a Handler,
                source: AssetVc,
                context: AssetContextVc,
                span: &'a Span,
                func: &'a JsValue,
                this: &'a JsValue,
                args: &'a Vec<JsValue>,
                link_value: &'a F,
                is_typescript: bool,
                references: &'a mut Vec<AssetReferenceVc>,
                target: CompileTargetVc,
                node_native_bindings: bool,
            ) -> Pin<Box<dyn Future<Output = Result<()>> + Send + 'a>> {
                Box::pin(handle_call(
                    handler,
                    source,
                    context,
                    span,
                    func,
                    this,
                    args,
                    link_value,
                    is_typescript,
                    references,
                    target,
                    node_native_bindings,
                ))
            }

            async fn handle_call<
                FF: Future<Output = Result<JsValue>> + Send,
                F: Fn(JsValue) -> FF + Sync,
            >(
                handler: &Handler,
                source: AssetVc,
                context: AssetContextVc,
                span: &Span,
                func: &JsValue,
                this: &JsValue,
                args: &Vec<JsValue>,
                link_value: &F,
                is_typescript: bool,
                references: &mut Vec<AssetReferenceVc>,
                target: CompileTargetVc,
                node_native_bindings: bool,
            ) -> Result<()> {
                fn explain_args(args: &Vec<JsValue>) -> (String, String) {
                    JsValue::explain_args(&args, 10, 2)
                }
                let linked_args = || try_join_all(args.iter().map(|arg| link_value(arg.clone())));
                match func {
                    JsValue::Alternatives(_, alts) => {
                        for alt in alts {
                            handle_call_boxed(
                                handler,
                                source,
                                context,
                                span,
                                alt,
                                this,
                                args,
                                link_value,
                                is_typescript,
                                references,
                                target,
                                node_native_bindings,
                            )
                            .await?;
                        }
                    }
                    JsValue::Member(_, obj, props) => {
                        if let JsValue::Array(..) = &**obj {
                            let args = linked_args().await?;
                            let linked_array = link_value(JsValue::MemberCall(
                                args.len(),
                                obj.clone(),
                                props.clone(),
                                args,
                            ))
                            .await?;
                            if let JsValue::Array(_, elements) = linked_array {
                                for ele in elements {
                                    if let JsValue::Call(_, callee, args) = ele {
                                        handle_call_boxed(
                                            handler,
                                            source,
                                            context,
                                            span,
                                            &callee,
                                            this,
                                            &args,
                                            link_value,
                                            is_typescript,
                                            references,
                                            target,
                                            node_native_bindings,
                                        )
                                        .await?;
                                    }
                                }
                            }
                        }
                    }
                    JsValue::WellKnownFunction(WellKnownFunctionKind::Import) => {
                        let args = linked_args().await?;
                        if args.len() == 1 {
                            let pat = js_value_to_pattern(&args[0]);
                            if !pat.has_constant_parts() {
                                let (args, hints) = explain_args(&args);
                                handler.span_warn_with_code(
                                    *span,
                                    &format!("import({args}) is very dynamic{hints}",),
                                    DiagnosticId::Lint(
                                        errors::failed_to_analyse::ecmascript::DYNAMIC_IMPORT
                                            .to_string(),
                                    ),
                                )
                            }
                            references.push(
                                EsmAsyncAssetReferenceVc::new(
                                    context,
                                    RequestVc::parse(Value::new(pat)),
                                )
                                .into(),
                            );
                            return Ok(());
                        }
                        let (args, hints) = explain_args(&args);
                        handler.span_warn_with_code(
                            *span,
                            &format!("import({args}) is not statically analyse-able{hints}",),
                            DiagnosticId::Error(
                                errors::failed_to_analyse::ecmascript::DYNAMIC_IMPORT.to_string(),
                            ),
                        )
                    }
                    JsValue::WellKnownFunction(WellKnownFunctionKind::Require) => {
                        let args = linked_args().await?;
                        if args.len() == 1 {
                            let pat = js_value_to_pattern(&args[0]);
                            if !pat.has_constant_parts() {
                                let (args, hints) = explain_args(&args);
                                handler.span_warn_with_code(
                                    *span,
                                    &format!("require({args}) is very dynamic{hints}",),
                                    DiagnosticId::Lint(
                                        errors::failed_to_analyse::ecmascript::REQUIRE.to_string(),
                                    ),
                                )
                            }
                            references.push(
                                CjsAssetReferenceVc::new(
                                    context,
                                    RequestVc::parse(Value::new(pat)),
                                )
                                .into(),
                            );
                            return Ok(());
                        }
                        let (args, hints) = explain_args(&args);
                        handler.span_warn_with_code(
                            *span,
                            &format!("require({args}) is not statically analyse-able{hints}",),
                            DiagnosticId::Error(
                                errors::failed_to_analyse::ecmascript::REQUIRE.to_string(),
                            ),
                        )
                    }

                    JsValue::WellKnownFunction(WellKnownFunctionKind::RequireResolve) => {
                        let args = linked_args().await?;
                        if args.len() == 1 {
                            let pat = js_value_to_pattern(&args[0]);
                            if !pat.has_constant_parts() {
                                let (args, hints) = explain_args(&args);
                                handler.span_warn_with_code(
                                    *span,
                                    &format!("require.resolve({args}) is very dynamic{hints}",),
                                    DiagnosticId::Lint(
                                        errors::failed_to_analyse::ecmascript::REQUIRE_RESOLVE
                                            .to_string(),
                                    ),
                                )
                            }
                            references.push(
                                CjsAssetReferenceVc::new(
                                    context,
                                    RequestVc::parse(Value::new(pat)),
                                )
                                .into(),
                            );
                            return Ok(());
                        }
                        let (args, hints) = explain_args(&args);
                        handler.span_warn_with_code(
                            *span,
                            &format!(
                                "require.resolve({args}) is not statically analyse-able{hints}",
                            ),
                            DiagnosticId::Error(
                                errors::failed_to_analyse::ecmascript::REQUIRE_RESOLVE.to_string(),
                            ),
                        )
                    }
                    JsValue::WellKnownFunction(WellKnownFunctionKind::FsReadMethod(name)) => {
                        let args = linked_args().await?;
                        if args.len() >= 1 {
                            let pat = js_value_to_pattern(&args[0]);
                            if !pat.has_constant_parts() {
                                let (args, hints) = explain_args(&args);
                                handler.span_warn_with_code(
                                    *span,
                                    &format!("fs.{name}({args}) is very dynamic{hints}",),
                                    DiagnosticId::Lint(
                                        errors::failed_to_analyse::ecmascript::FS_METHOD
                                            .to_string(),
                                    ),
                                )
                            }
                            references.push(SourceAssetReferenceVc::new(source, pat.into()).into());
                            return Ok(());
                        }
                        let (args, hints) = explain_args(&args);
                        handler.span_warn_with_code(
                            *span,
                            &format!("fs.{name}({args}) is not statically analyse-able{hints}",),
                            DiagnosticId::Error(
                                errors::failed_to_analyse::ecmascript::FS_METHOD.to_string(),
                            ),
                        )
                    }

                    JsValue::WellKnownFunction(WellKnownFunctionKind::PathResolve(..)) => {
                        let parent_path = source.path().parent().await?;
                        let args = linked_args().await?;

                        let linked_func_call = link_value(JsValue::call(
                            box JsValue::WellKnownFunction(WellKnownFunctionKind::PathResolve(
                                box parent_path.path.as_str().into(),
                            )),
                            args,
                        ))
                        .await?;

                        let pat = js_value_to_pattern(&linked_func_call);
                        if !pat.has_constant_parts() {
                            let (args, hints) = explain_args(&linked_args().await?);
                            handler.span_warn_with_code(
                                *span,
                                &format!("path.resolve({args}) is very dynamic{hints}",),
                                DiagnosticId::Lint(
                                    errors::failed_to_analyse::ecmascript::PATH_METHOD.to_string(),
                                ),
                            )
                        }
                        references.push(SourceAssetReferenceVc::new(source, pat.into()).into());
                        return Ok(());
                    }

                    JsValue::WellKnownFunction(WellKnownFunctionKind::PathJoin) => {
                        let linked_func_call = link_value(JsValue::call(
                            box JsValue::WellKnownFunction(WellKnownFunctionKind::PathJoin),
                            args.clone(),
                        ))
                        .await?;
                        let pat = js_value_to_pattern(&linked_func_call);
                        if !pat.has_constant_parts() {
                            let (args, hints) = explain_args(&linked_args().await?);
                            handler.span_warn_with_code(
                                *span,
                                &format!("path.join({args}) is very dynamic{hints}",),
                                DiagnosticId::Lint(
                                    errors::failed_to_analyse::ecmascript::PATH_METHOD.to_string(),
                                ),
                            )
                        }
                        references.push(DirAssetReferenceVc::new(source, pat.into()).into());
                        return Ok(());
                    }
                    JsValue::WellKnownFunction(WellKnownFunctionKind::ChildProcessSpawnMethod(
                        name,
                    )) => {
                        let args = linked_args().await?;
                        if args.len() >= 1 {
                            let mut show_dynamic_warning = false;
                            let pat = js_value_to_pattern(&args[0]);
                            if pat.is_match("node") && args.len() >= 2 {
                                let first_arg =
                                    JsValue::member(box args[1].clone(), box 0_f64.into());
                                let first_arg = link_value(first_arg).await?;
                                let pat = js_value_to_pattern(&first_arg);
                                if !pat.has_constant_parts() {
                                    show_dynamic_warning = true;
                                }
                                references.push(
                                    CjsAssetReferenceVc::new(
                                        context,
                                        RequestVc::parse(Value::new(pat)),
                                    )
                                    .into(),
                                );
                            }
                            if show_dynamic_warning || !pat.has_constant_parts() {
                                let (args, hints) = explain_args(&args);
                                handler.span_warn_with_code(
                                    *span,
                                    &format!("child_process.{name}({args}) is very dynamic{hints}",),
                                    DiagnosticId::Lint(
                                        errors::failed_to_analyse::ecmascript::CHILD_PROCESS_SPAWN
                                            .to_string(),
                                    ),
                                );
                            }
                            references.push(SourceAssetReferenceVc::new(source, pat.into()).into());
                            return Ok(());
                        }
                        let (args, hints) = explain_args(&args);
                        handler.span_warn_with_code(
                            *span,
                            &format!(
                                "child_process.{name}({args}) is not statically \
                                 analyse-able{hints}",
                            ),
                            DiagnosticId::Error(
                                errors::failed_to_analyse::ecmascript::CHILD_PROCESS_SPAWN
                                    .to_string(),
                            ),
                        )
                    }
                    JsValue::WellKnownFunction(WellKnownFunctionKind::ChildProcessFork) => {
                        if args.len() >= 1 {
                            let first_arg = link_value(args[0].clone()).await?;
                            let pat = js_value_to_pattern(&first_arg);
                            if !pat.has_constant_parts() {
                                let (args, hints) = explain_args(&linked_args().await?);
                                handler.span_warn_with_code(
                                    *span,
                                    &format!("child_process.fork({args}) is very dynamic{hints}",),
                                    DiagnosticId::Lint(
                                        errors::failed_to_analyse::ecmascript::CHILD_PROCESS_SPAWN
                                            .to_string(),
                                    ),
                                );
                            }
                            references.push(
                                CjsAssetReferenceVc::new(
                                    context,
                                    RequestVc::parse(Value::new(pat)),
                                )
                                .into(),
                            );
                            return Ok(());
                        }
                        let (args, hints) = explain_args(&linked_args().await?);
                        handler.span_warn_with_code(
                            *span,
                            &format!(
                                "child_process.fork({args}) is not statically analyse-able{hints}",
                            ),
                            DiagnosticId::Error(
                                errors::failed_to_analyse::ecmascript::CHILD_PROCESS_SPAWN
                                    .to_string(),
                            ),
                        )
                    }
                    JsValue::WellKnownFunction(WellKnownFunctionKind::NodePreGypFind) => {
                        use crate::resolve::node_native_binding::NodePreGypConfigReferenceVc;

                        let args = linked_args().await?;
                        if args.len() == 1 {
                            let first_arg = link_value(args[0].clone()).await?;
                            let pat = js_value_to_pattern(&first_arg);
                            if !pat.has_constant_parts() {
                                let (args, hints) = explain_args(&linked_args().await?);
                                handler.span_warn_with_code(
                                    *span,
                                    &format!("node-pre-gyp.find({args}) is very dynamic{hints}",),
                                    DiagnosticId::Lint(
                                        errors::failed_to_analyse::ecmascript::NODE_PRE_GYP_FIND
                                            .to_string(),
                                    ),
                                );
                                return Ok(());
                            }
                            references.push(
                                NodePreGypConfigReferenceVc::new(
                                    source.path().parent(),
                                    pat.into(),
                                    target,
                                )
                                .into(),
                            );
                            return Ok(());
                        }
                        let (args, hints) = explain_args(&args);
                        handler.span_warn_with_code(
                            *span,
                            &format!(
                                "require('@mapbox/node-pre-gyp').find({args}) is not statically \
                                 analyse-able{hints}",
                            ),
                            DiagnosticId::Error(
                                errors::failed_to_analyse::ecmascript::NODE_PRE_GYP_FIND
                                    .to_string(),
                            ),
                        )
                    }
                    JsValue::WellKnownFunction(WellKnownFunctionKind::NodeGypBuild) => {
                        use crate::analyzer::ConstantValue;
                        use crate::resolve::node_native_binding::NodeGypBuildReferenceVc;

                        let args = linked_args().await?;
                        if args.len() == 1 {
                            let first_arg = link_value(args[0].clone()).await?;
                            if let JsValue::Constant(ConstantValue::Str(ref s)) = first_arg {
                                let current_context = FileSystemPathVc::new(
                                    source.path().fs(),
                                    s.trim_start_matches("/ROOT/"),
                                );
                                references.push(
                                    NodeGypBuildReferenceVc::new(current_context, target).into(),
                                );
                                return Ok(());
                            }
                        }
                        let (args, hints) = explain_args(&args);
                        handler.span_warn_with_code(
                            *span,
                            &format!(
                                "require('node-gyp-build')({args}) is not statically \
                                 analyse-able{hints}",
                            ),
                            DiagnosticId::Error(
                                errors::failed_to_analyse::ecmascript::NODE_GYP_BUILD.to_string(),
                            ),
                        )
                    }
                    JsValue::WellKnownFunction(WellKnownFunctionKind::NodeBindings) => {
                        use crate::analyzer::ConstantValue;
                        use crate::resolve::node_native_binding::NodeBindingsReferenceVc;

                        let args = linked_args().await?;
                        if args.len() == 1 {
                            let first_arg = link_value(args[0].clone()).await?;
                            if let JsValue::Constant(ConstantValue::Str(ref s)) = first_arg {
                                references.push(
                                    NodeBindingsReferenceVc::new(source.path(), s.to_string())
                                        .into(),
                                );
                                return Ok(());
                            }
                        }
                        let (args, hints) = explain_args(&args);
                        handler.span_warn_with_code(
                            *span,
                            &format!(
                                "require('bindings')({args}) is not statically analyse-able{hints}",
                            ),
                            DiagnosticId::Error(
                                errors::failed_to_analyse::ecmascript::NODE_BINDINGS.to_string(),
                            ),
                        )
                    }
                    JsValue::WellKnownFunction(WellKnownFunctionKind::NodeExpressSet) => {
                        let linked_args = linked_args().await?;
                        if linked_args.len() == 2 {
                            if let Some(JsValue::Constant(ConstantValue::Str(s))) =
                                linked_args.get(0)
                            {
                                let pkg_or_dir = linked_args.get(1).unwrap();
                                let pat = js_value_to_pattern(&pkg_or_dir);
                                if !pat.has_constant_parts() {
                                    let (args, hints) = explain_args(&linked_args);
                                    handler.span_warn_with_code(
                                        *span,
                                        &format!(
                                            "require('express')().set({args}) is very \
                                             dynamic{hints}",
                                        ),
                                        DiagnosticId::Lint(
                                            errors::failed_to_analyse::ecmascript::NODE_EXPRESS
                                                .to_string(),
                                        ),
                                    );
                                    return Ok(());
                                }
                                match &**s {
                                    "views" => {
                                        if let Pattern::Constant(p) = &pat {
                                            let abs_pattern = if p.starts_with("/ROOT/") {
                                                pat
                                            } else {
                                                let linked_func_call = link_value(JsValue::call(
                                                    box JsValue::WellKnownFunction(
                                                        WellKnownFunctionKind::PathJoin,
                                                    ),
                                                    vec![
                                                        JsValue::FreeVar(FreeVarKind::Dirname),
                                                        pkg_or_dir.clone(),
                                                    ],
                                                ))
                                                .await?;
                                                js_value_to_pattern(&linked_func_call)
                                            };
                                            references.push(
                                                DirAssetReferenceVc::new(
                                                    source,
                                                    abs_pattern.into(),
                                                )
                                                .into(),
                                            );
                                            return Ok(());
                                        }
                                    }
                                    "view engine" => {
                                        if let JsValue::Constant(ConstantValue::Str(pkg)) =
                                            pkg_or_dir
                                        {
                                            if pkg != "html" {
                                                let pat = js_value_to_pattern(&pkg_or_dir);
                                                references.push(
                                                    CjsAssetReferenceVc::new(
                                                        context,
                                                        RequestVc::parse(Value::new(pat)),
                                                    )
                                                    .into(),
                                                );
                                            }
                                            return Ok(());
                                        }
                                    }
                                    _ => {}
                                }
                            }
                        }
                        let (args, hints) = explain_args(&args);
                        handler.span_warn_with_code(
                            *span,
                            &format!(
                                "require('express')().set({args}) is not statically \
                                 analyse-able{hints}",
                            ),
                            DiagnosticId::Error(
                                errors::failed_to_analyse::ecmascript::NODE_EXPRESS.to_string(),
                            ),
                        )
                    }
                    JsValue::WellKnownFunction(
                        WellKnownFunctionKind::NodeStrongGlobalizeSetRootDir,
                    ) => {
                        let linked_args = linked_args().await?;
                        if let Some(JsValue::Constant(ConstantValue::Str(p))) = linked_args.get(0) {
                            let abs_pattern = if p.starts_with("/ROOT/") {
                                Pattern::Constant(format!("{p}/intl"))
                            } else {
                                let linked_func_call = link_value(JsValue::call(
                                    box JsValue::WellKnownFunction(WellKnownFunctionKind::PathJoin),
                                    vec![
                                        JsValue::FreeVar(FreeVarKind::Dirname),
                                        JsValue::Constant(ConstantValue::Str(p.clone())),
                                        JsValue::Constant(ConstantValue::Str("intl".into())),
                                    ],
                                ))
                                .await?;
                                js_value_to_pattern(&linked_func_call)
                            };
                            references
                                .push(DirAssetReferenceVc::new(source, abs_pattern.into()).into());
                            return Ok(());
                        }
                        let (args, hints) = explain_args(&args);
                        handler.span_warn_with_code(
                            *span,
                            &format!(
                                "require('strong-globalize').SetRootDir({args}) is not statically \
                                 analyse-able{hints}",
                            ),
                            DiagnosticId::Error(
                                errors::failed_to_analyse::ecmascript::NODE_GYP_BUILD.to_string(),
                            ),
                        )
                    }
                    JsValue::WellKnownFunction(WellKnownFunctionKind::NodeResolveFrom) => {
                        if args.len() == 2 {
                            if let Some(JsValue::Constant(ConstantValue::Str(_))) = args.get(1) {
                                references.push(
                                    CjsAssetReferenceVc::new(
                                        context,
                                        RequestVc::parse(Value::new(js_value_to_pattern(&args[1]))),
                                    )
                                    .into(),
                                );
                                return Ok(());
                            }
                        }
                        let (args, hints) = explain_args(&args);
                        handler.span_warn_with_code(
                            *span,
                            &format!(
                                "require('resolve-from')({args}) is not statically \
                                 analyse-able{hints}",
                            ),
                            DiagnosticId::Error(
                                errors::failed_to_analyse::ecmascript::NODE_RESOLVE_FROM
                                    .to_string(),
                            ),
                        )
                    }
                    JsValue::WellKnownFunction(WellKnownFunctionKind::NodeProtobufLoad) => {
                        if args.len() == 2 {
                            let args = linked_args().await?;
                            if let Some(JsValue::Object(_, parts)) = args.get(1) {
                                for dir in parts
                                    .iter()
                                    .filter_map(|object_part| {
                                        if let ObjectPart::KeyValue(
                                            JsValue::Constant(ConstantValue::Str(key)),
                                            JsValue::Array(_, dirs),
                                        ) = object_part
                                        {
                                            if key == "includeDirs" {
                                                return Some(dirs.iter().filter_map(|dir| {
                                                    if let JsValue::Constant(ConstantValue::Str(
                                                        dir_str,
                                                    )) = dir
                                                    {
                                                        Some(dir_str.to_string())
                                                    } else {
                                                        None
                                                    }
                                                }));
                                            }
                                        }
                                        None
                                    })
                                    .flatten()
                                {
                                    references.push(
                                        DirAssetReferenceVc::new(
                                            source,
                                            Pattern::Constant(dir).into(),
                                        )
                                        .into(),
                                    );
                                }
                                return Ok(());
                            }
                        }
                        let (args, hints) = explain_args(&args);
                        handler.span_warn_with_code(
                            *span,
                            &format!(
                                "require('@grpc/proto-loader').load({args}) is not statically \
                                 analyse-able{hints}",
                            ),
                            DiagnosticId::Error(
                                errors::failed_to_analyse::ecmascript::NODE_PROTOBUF_LOADER
                                    .to_string(),
                            ),
                        )
                    }
                    _ => {}
                }
                Ok(())
            }

            let cache = Mutex::new(LinkCache::new());
            let linker =
                |value| value_visitor(source, context, value, target, node_native_bindings);
            let link_value = |value| link(&var_graph, value, &linker, &cache);

            for effect in var_graph.effects.iter() {
                match effect {
                    Effect::Call { func, args, span } => {
                        if let Some(ignored) = &ignore_effect_span {
                            if ignored == span {
                                continue;
                            }
                        }
                        let func = link_value(func.clone()).await?;

                        handle_call(
                            &handler,
                            source,
                            context,
                            &span,
                            &func,
                            &JsValue::Unknown(None, "no this provided"),
                            &args,
                            &link_value,
                            is_typescript,
                            &mut references,
                            target,
                            node_native_bindings,
                        )
                        .await?;
                    }
                    Effect::MemberCall {
                        obj,
                        prop,
                        args,
                        span,
                    } => {
                        if let Some(ignored) = &ignore_effect_span {
                            if ignored == span {
                                continue;
                            }
                        }
                        let obj = link_value(obj.clone()).await?;
                        let func =
                            link_value(JsValue::member(box obj.clone(), box prop.clone())).await?;

                        handle_call(
                            &handler,
                            source,
                            context,
                            &span,
                            &func,
                            &obj,
                            &args,
                            &link_value,
                            is_typescript,
                            &mut references,
                            target,
                            node_native_bindings,
                        )
                        .await?;
                    }
                }
            }
            if !buf.is_empty() {
                // TODO report them in a stream
                println!("{}", buf);
            }
        }
        ParseResult::Unparseable | ParseResult::NotFound => {}
    };
    Ok(AssetReferencesVc::slot(references))
}

async fn as_abs_path(path: FileSystemPathVc) -> Result<JsValue> {
    Ok(format!("/ROOT/{}", path.await?.path.as_str()).into())
}

async fn value_visitor(
    source: AssetVc,
    context: AssetContextVc,
    v: JsValue,
    target: CompileTargetVc,
    node_native_bindings: bool,
) -> Result<(JsValue, bool)> {
    let (mut v, m) = value_visitor_inner(source, context, v, target, node_native_bindings).await?;
    v.normalize_shallow();
    Ok((v, m))
}

async fn value_visitor_inner(
    source: AssetVc,
    context: AssetContextVc,
    v: JsValue,
    target: CompileTargetVc,
    node_native_bindings: bool,
) -> Result<(JsValue, bool)> {
    Ok((
        match v {
            JsValue::Call(
                _,
                box JsValue::WellKnownFunction(WellKnownFunctionKind::RequireResolve),
                args,
            ) => {
                if args.len() == 1 {
                    let pat = js_value_to_pattern(&args[0]);
                    let request = RequestVc::parse(Value::new(pat.clone()));
                    let resolved = cjs_resolve(request, context).await?;
                    match &*resolved {
                        ResolveResult::Single(asset, _) => as_abs_path(asset.path()).await?,
                        ResolveResult::Alternatives(assets, _) => JsValue::alternatives(
                            try_join_all(assets.iter().map(|asset| as_abs_path(asset.path())))
                                .await?,
                        ),
                        _ => JsValue::Unknown(
                            Some(Arc::new(JsValue::call(
                                box JsValue::WellKnownFunction(
                                    WellKnownFunctionKind::RequireResolve,
                                ),
                                args,
                            ))),
                            Box::leak(Box::new(format!("unresolveable request {pat}"))),
                        ),
                    }
                } else {
                    JsValue::Unknown(
                        Some(Arc::new(JsValue::call(
                            box JsValue::WellKnownFunction(WellKnownFunctionKind::RequireResolve),
                            args,
                        ))),
                        "only a single argument is supported",
                    )
                }
            }
            JsValue::FreeVar(FreeVarKind::Dirname) => as_abs_path(source.path().parent()).await?,
            JsValue::FreeVar(FreeVarKind::Filename) => as_abs_path(source.path()).await?,

            JsValue::FreeVar(FreeVarKind::Require) => {
                JsValue::WellKnownFunction(WellKnownFunctionKind::Require)
            }

            JsValue::FreeVar(FreeVarKind::Import) => {
                JsValue::WellKnownFunction(WellKnownFunctionKind::Import)
            }
            JsValue::FreeVar(FreeVarKind::NodeProcess) => {
                JsValue::WellKnownObject(WellKnownObjectKind::NodeProcess)
            }
            JsValue::FreeVar(FreeVarKind::Object) => {
                JsValue::WellKnownObject(WellKnownObjectKind::GlobalObject)
            }
            JsValue::FreeVar(_) => JsValue::Unknown(Some(Arc::new(v)), "unknown global"),
            JsValue::Module(ref name) => match &**name {
                // TODO check externals
                "path" => JsValue::WellKnownObject(WellKnownObjectKind::PathModule),
                "fs/promises" => JsValue::WellKnownObject(WellKnownObjectKind::FsModule),
                "fs" => JsValue::WellKnownObject(WellKnownObjectKind::FsModule),
                "child_process" => JsValue::WellKnownObject(WellKnownObjectKind::ChildProcess),
                "os" => JsValue::WellKnownObject(WellKnownObjectKind::OsModule),
                "process" => JsValue::WellKnownObject(WellKnownObjectKind::NodeProcess),
                "@mapbox/node-pre-gyp" if node_native_bindings => {
                    JsValue::WellKnownObject(WellKnownObjectKind::NodePreGyp)
                }
                "node-gyp-build" if node_native_bindings => {
                    JsValue::WellKnownFunction(WellKnownFunctionKind::NodeGypBuild)
                }
                "bindings" if node_native_bindings => {
                    JsValue::WellKnownFunction(WellKnownFunctionKind::NodeBindings)
                }
                "express" if node_native_bindings => {
                    JsValue::WellKnownFunction(WellKnownFunctionKind::NodeExpress)
                }
                "strong-globalize" if node_native_bindings => {
                    JsValue::WellKnownFunction(WellKnownFunctionKind::NodeStrongGlobalize)
                }
                "resolve-from" if node_native_bindings => {
                    JsValue::WellKnownFunction(WellKnownFunctionKind::NodeResolveFrom)
                }
                "@grpc/proto-loader" if node_native_bindings => {
                    JsValue::WellKnownObject(WellKnownObjectKind::NodeProtobufLoader)
                }
                _ => JsValue::Unknown(
                    Some(Arc::new(v)),
                    "cross module analyzing is not yet supported",
                ),
            },
            JsValue::Argument(_) => JsValue::Unknown(
                Some(Arc::new(v)),
                "cross function analyzing is not yet supported",
            ),
            _ => {
                let (mut v, m1) = replace_well_known(v, target).await?;
                let m2 = replace_builtin(&mut v);
                return Ok((v, m1 || m2));
            }
        },
        true,
    ))
}

#[derive(Debug)]
enum StaticExpr {
    String(String),
    FreeVar(Vec<String>),
    ImportedVar(String, Vec<String>),
    Unknown,
}

#[derive(Default)]
struct StaticAnalyser {
    imports: HashMap<String, (String, Vec<String>)>,
}

impl StaticAnalyser {
    fn prop_to_name(&self, prop: &MemberProp) -> Option<String> {
        match prop {
            MemberProp::Ident(ident) => Some(ident.sym.to_string()),
            MemberProp::PrivateName(_) => None,
            MemberProp::Computed(ComputedPropName { expr, .. }) => {
                match self.evaluate_expr(&**expr) {
                    StaticExpr::String(str) => Some(str),
                    _ => None,
                }
            }
        }
    }

    fn evaluate_expr(&self, expr: &Expr) -> StaticExpr {
        match expr {
            Expr::Lit(Lit::Str(str)) => StaticExpr::String(str.value.to_string()),
            Expr::Ident(ident) => {
                let str = ident.sym.to_string();
                match self.imports.get(&str) {
                    Some((module, import)) => {
                        StaticExpr::ImportedVar(module.clone(), import.clone())
                    }
                    None => StaticExpr::FreeVar(vec![str]),
                }
            }
            Expr::Member(member) => match self.evaluate_expr(&member.obj) {
                StaticExpr::FreeVar(mut vec) => match self.prop_to_name(&member.prop) {
                    Some(name) => {
                        vec.push(name);
                        StaticExpr::FreeVar(vec)
                    }
                    None => StaticExpr::Unknown,
                },
                StaticExpr::ImportedVar(module, mut vec) => match self.prop_to_name(&member.prop) {
                    Some(name) => {
                        vec.push(name);
                        StaticExpr::ImportedVar(module, vec)
                    }
                    None => StaticExpr::Unknown,
                },
                _ => StaticExpr::Unknown,
            },
            _ => StaticExpr::Unknown,
        }
    }
}

struct AssetReferencesVisitor<'a> {
    context: AssetContextVc,
    old_analyser: StaticAnalyser,
    references: &'a mut Vec<AssetReferenceVc>,
    webpack_runtime: Option<(String, Span)>,
    webpack_entry: bool,
    webpack_chunks: Vec<Lit>,
}
impl<'a> AssetReferencesVisitor<'a> {
    fn new(context: AssetContextVc, references: &'a mut Vec<AssetReferenceVc>) -> Self {
        Self {
            context,
            old_analyser: StaticAnalyser::default(),
            references,
            webpack_runtime: None,
            webpack_entry: false,
            webpack_chunks: Vec::new(),
        }
    }
}

impl<'a> Visit for AssetReferencesVisitor<'a> {
    fn visit_export_all(&mut self, export: &ExportAll) {
        let src = export.src.value.to_string();
        self.references.push(
            EsmAssetReferenceVc::new(self.context, RequestVc::parse(Value::new(src.into()))).into(),
        );
        visit::visit_export_all(self, export);
    }
    fn visit_named_export(&mut self, export: &NamedExport) {
        if let Some(src) = &export.src {
            let src = src.value.to_string();
            self.references.push(
                EsmAssetReferenceVc::new(self.context, RequestVc::parse(Value::new(src.into())))
                    .into(),
            );
        }
        visit::visit_named_export(self, export);
    }
    fn visit_import_decl(&mut self, import: &ImportDecl) {
        let src = import.src.value.to_string();
        self.references.push(
            EsmAssetReferenceVc::new(
                self.context,
                RequestVc::parse(Value::new(src.clone().into())),
            )
            .into(),
        );
        visit::visit_import_decl(self, import);
        if import.type_only {
            return;
        }
        for specifier in &import.specifiers {
            match specifier {
                ImportSpecifier::Named(named) => {
                    if !named.is_type_only {
                        self.old_analyser.imports.insert(
                            named.local.sym.to_string(),
                            (
                                src.clone(),
                                vec![match &named.imported {
                                    Some(ModuleExportName::Ident(ident)) => ident.sym.to_string(),
                                    Some(ModuleExportName::Str(str)) => str.value.to_string(),
                                    None => named.local.sym.to_string(),
                                }],
                            ),
                        );
                    }
                }
                ImportSpecifier::Default(default_import) => {
                    self.old_analyser.imports.insert(
                        default_import.local.sym.to_string(),
                        (src.clone(), vec!["default".to_string()]),
                    );
                }
                ImportSpecifier::Namespace(namespace) => {
                    self.old_analyser
                        .imports
                        .insert(namespace.local.sym.to_string(), (src.clone(), Vec::new()));
                }
            }
        }
    }

    fn visit_var_declarator(&mut self, decl: &VarDeclarator) {
        if let Some(ident) = decl.name.as_ident() {
            if &*ident.id.sym == "__webpack_require__" {
                if let Some(init) = &decl.init {
                    if let Some(call) = init.as_call() {
                        if let Some(expr) = call.callee.as_expr() {
                            if let Some(ident) = expr.as_ident() {
                                if &*ident.sym == "require" {
                                    if let [ExprOrSpread { spread: None, expr }] = &call.args[..] {
                                        if let Some(lit) = expr.as_lit() {
                                            if let Lit::Str(str) = lit {
                                                self.webpack_runtime =
                                                    Some((str.value.to_string(), call.span));
                                                return;
                                            }
                                        }
                                    }
                                }
                            }
                        }
                    }
                }
            }
        }
        visit::visit_var_declarator(self, decl);
    }

    fn visit_call_expr(&mut self, call: &CallExpr) {
        match &call.callee {
            Callee::Expr(expr) => match self.old_analyser.evaluate_expr(&expr) {
                StaticExpr::FreeVar(var) => match &var[..] {
                    [webpack_require, property]
                        if webpack_require == "__webpack_require__" && property == "C" =>
                    {
                        self.webpack_entry = true;
                    }
                    [webpack_require, property]
                        if webpack_require == "__webpack_require__" && property == "X" =>
                    {
                        if let [_, ExprOrSpread {
                            spread: None,
                            expr: chunk_ids,
                        }, _] = &call.args[..]
                        {
                            if let Some(array) = chunk_ids.as_array() {
                                for elem in array.elems.iter() {
                                    if let Some(ExprOrSpread { spread: None, expr }) = elem {
                                        if let Some(lit) = expr.as_lit() {
                                            self.webpack_chunks.push(lit.clone());
                                        }
                                    }
                                }
                            }
                        }
                    }
                    _ => {}
                },
                _ => {}
            },
            _ => {}
        }
        visit::visit_call_expr(self, call);
    }
}

#[turbo_tasks::function]
async fn resolve_as_webpack_runtime(
    context: AssetContextVc,
    request: RequestVc,
) -> Result<WebpackRuntimeVc> {
    let options = context.resolve_options();

    let options = apply_cjs_specific_options(options);

    let resolved = resolve(context.context_path(), request, options);

    if let ResolveResult::Single(source, _) = &*resolved.await? {
        Ok(webpack_runtime(*source))
    } else {
        Ok(WebpackRuntime::None.into())
    }
}

#[turbo_tasks::value(AssetReference)]
#[derive(Hash, Clone, Debug)]
pub struct PackageJsonReference {
    pub package_json: FileSystemPathVc,
}

#[turbo_tasks::value_impl]
impl PackageJsonReferenceVc {
    #[turbo_tasks::function]
    pub fn new(package_json: FileSystemPathVc) -> Self {
        Self::slot(PackageJsonReference { package_json })
    }
}

#[turbo_tasks::value_impl]
impl AssetReference for PackageJsonReference {
    #[turbo_tasks::function]
    fn resolve_reference(&self) -> ResolveResultVc {
        ResolveResult::Single(SourceAssetVc::new(self.package_json).into(), Vec::new()).into()
    }

    #[turbo_tasks::function]
    async fn description(&self) -> Result<StringVc> {
        Ok(StringVc::slot(format!(
            "package.json {}",
            self.package_json.to_string().await?,
        )))
    }
}

#[turbo_tasks::value(AssetReference)]
#[derive(Hash, Clone, Debug)]
pub struct TsConfigReference {
    pub tsconfig: FileSystemPathVc,
    pub context: AssetContextVc,
}

#[turbo_tasks::value_impl]
impl TsConfigReferenceVc {
    #[turbo_tasks::function]
    pub fn new(tsconfig: FileSystemPathVc, context: AssetContextVc) -> Self {
        Self::slot(TsConfigReference { tsconfig, context })
    }
}

#[turbo_tasks::value_impl]
impl AssetReference for TsConfigReference {
    #[turbo_tasks::function]
    fn resolve_reference(&self) -> ResolveResultVc {
        let context = self.context.with_context_path(self.tsconfig.parent());
        ResolveResult::Single(
            TsConfigModuleAssetVc::new(SourceAssetVc::new(self.tsconfig).into(), context).into(),
            Vec::new(),
        )
        .into()
    }

    #[turbo_tasks::function]
    async fn description(&self) -> Result<StringVc> {
        Ok(StringVc::slot(format!(
            "tsconfig {}",
            self.tsconfig.to_string().await?,
        )))
    }
}

#[turbo_tasks::value(AssetReference, ChunkableAssetReference)]
#[derive(Hash, Debug)]
pub struct EsmAssetReference {
    pub context: AssetContextVc,
    pub request: RequestVc,
}

#[turbo_tasks::value_impl]
impl EsmAssetReferenceVc {
    #[turbo_tasks::function]
    pub fn new(context: AssetContextVc, request: RequestVc) -> Self {
        Self::slot(EsmAssetReference { context, request })
    }
}

#[turbo_tasks::value_impl]
impl AssetReference for EsmAssetReference {
    #[turbo_tasks::function]
    fn resolve_reference(&self) -> ResolveResultVc {
        esm_resolve(self.request, self.context)
    }

    #[turbo_tasks::function]
    async fn description(&self) -> Result<StringVc> {
        Ok(StringVc::slot(format!(
            "import {}",
            self.request.to_string().await?,
        )))
    }
}

#[turbo_tasks::value_impl]
impl ChunkableAssetReference for EsmAssetReference {
    #[turbo_tasks::function]
    fn is_chunkable(&self) -> BoolVc {
        BoolVc::slot(true)
    }
}

#[turbo_tasks::value(AssetReference, ChunkableAssetReference, AsyncLoadableReference)]
#[derive(Hash, Debug)]
pub struct EsmAsyncAssetReference {
    pub context: AssetContextVc,
    pub request: RequestVc,
}

#[turbo_tasks::value_impl]
impl EsmAsyncAssetReferenceVc {
    #[turbo_tasks::function]
    pub fn new(context: AssetContextVc, request: RequestVc) -> Self {
        Self::slot(EsmAsyncAssetReference { context, request })
    }
}

#[turbo_tasks::value_impl]
impl AssetReference for EsmAsyncAssetReference {
    #[turbo_tasks::function]
    fn resolve_reference(&self) -> ResolveResultVc {
        esm_resolve(self.request, self.context)
    }

    #[turbo_tasks::function]
    async fn description(&self) -> Result<StringVc> {
        Ok(StringVc::slot(format!(
            "dynamic import {}",
            self.request.to_string().await?,
        )))
    }
}

#[turbo_tasks::value_impl]
impl ChunkableAssetReference for EsmAsyncAssetReference {
    #[turbo_tasks::function]
    fn is_chunkable(&self) -> BoolVc {
        BoolVc::slot(true)
    }
}

#[turbo_tasks::value_impl]
impl AsyncLoadableReference for EsmAsyncAssetReference {
    #[turbo_tasks::function]
    fn is_loaded_async(&self) -> BoolVc {
        BoolVc::slot(true)
    }
}

#[turbo_tasks::value(AssetReference)]
#[derive(Hash, Debug)]
pub struct CjsAssetReference {
    pub context: AssetContextVc,
    pub request: RequestVc,
}

#[turbo_tasks::value_impl]
impl CjsAssetReferenceVc {
    #[turbo_tasks::function]
    pub fn new(context: AssetContextVc, request: RequestVc) -> Self {
        Self::slot(CjsAssetReference { context, request })
    }
}

#[turbo_tasks::value_impl]
impl AssetReference for CjsAssetReference {
    #[turbo_tasks::function]
    fn resolve_reference(&self) -> ResolveResultVc {
        cjs_resolve(self.request, self.context)
    }

    #[turbo_tasks::function]
    async fn description(&self) -> Result<StringVc> {
        Ok(StringVc::slot(format!(
            "require {}",
            self.request.to_string().await?,
        )))
    }
}

#[turbo_tasks::value(AssetReference)]
#[derive(Hash, Debug)]
pub struct TsReferencePathAssetReference {
    pub context: AssetContextVc,
    pub path: String,
}

#[turbo_tasks::value_impl]
impl TsReferencePathAssetReferenceVc {
    #[turbo_tasks::function]
    pub fn new(context: AssetContextVc, path: String) -> Self {
        Self::slot(TsReferencePathAssetReference { context, path })
    }
}

#[turbo_tasks::value_impl]
impl AssetReference for TsReferencePathAssetReference {
    #[turbo_tasks::function]
    async fn resolve_reference(&self) -> Result<ResolveResultVc> {
        Ok(
            if let Some(path) = &*self.context.context_path().try_join(&self.path).await? {
                ResolveResult::Single(
                    self.context.process(SourceAssetVc::new(*path).into()),
                    Vec::new(),
                )
                .into()
            } else {
                ResolveResult::unresolveable().into()
            },
        )
    }

    #[turbo_tasks::function]
    async fn description(&self) -> Result<StringVc> {
        Ok(StringVc::slot(format!(
            "typescript reference path comment {}",
            self.path,
        )))
    }
}

#[turbo_tasks::value(AssetReference)]
#[derive(Hash, Debug)]
pub struct TsReferenceTypeAssetReference {
    pub context: AssetContextVc,
    pub module: String,
}

#[turbo_tasks::value_impl]
impl TsReferenceTypeAssetReferenceVc {
    #[turbo_tasks::function]
    pub fn new(context: AssetContextVc, module: String) -> Self {
        Self::slot(TsReferenceTypeAssetReference { context, module })
    }
}

#[turbo_tasks::value_impl]
impl AssetReference for TsReferenceTypeAssetReference {
    #[turbo_tasks::function]
    fn resolve_reference(&self) -> ResolveResultVc {
        type_resolve(
            RequestVc::module(self.module.clone(), Value::new("".to_string().into())),
            self.context,
        )
    }

    #[turbo_tasks::function]
    async fn description(&self) -> Result<StringVc> {
        Ok(StringVc::slot(format!(
            "typescript reference type comment {}",
            self.module,
        )))
    }
}

#[turbo_tasks::value(AssetReference)]
#[derive(Hash, Debug)]
pub struct SourceAssetReference {
    pub source: AssetVc,
    pub path: PatternVc,
}

#[turbo_tasks::value_impl]
impl SourceAssetReferenceVc {
    #[turbo_tasks::function]
    pub fn new(source: AssetVc, path: PatternVc) -> Self {
        Self::slot(SourceAssetReference { source, path })
    }
}

#[turbo_tasks::value_impl]
impl AssetReference for SourceAssetReference {
    #[turbo_tasks::function]
    async fn resolve_reference(&self) -> Result<ResolveResultVc> {
        let context = self.source.path().parent();

        Ok(resolve_raw(context, self.path, false))
    }

    #[turbo_tasks::function]
    async fn description(&self) -> Result<StringVc> {
        Ok(StringVc::slot(format!(
            "raw asset {}",
            self.path.to_string().await?,
        )))
    }
}

#[turbo_tasks::value(AssetReference)]
#[derive(Hash, Debug)]
pub struct DirAssetReference {
    pub source: AssetVc,
    pub path: PatternVc,
}

#[turbo_tasks::value_impl]
impl DirAssetReferenceVc {
    #[turbo_tasks::function]
    pub fn new(source: AssetVc, path: PatternVc) -> Self {
        Self::slot(DirAssetReference { source, path })
    }
}

#[turbo_tasks::value_impl]
impl AssetReference for DirAssetReference {
    #[turbo_tasks::function]
    async fn resolve_reference(&self) -> Result<ResolveResultVc> {
        let context_path = self.source.path().await?;
        // ignore path.join in `node-gyp`, it will includes too many files
        if context_path.path.contains("node_modules/node-gyp") {
            return Ok(ResolveResult::Alternatives(HashSet::default(), vec![]).into());
        }
        let context = self.source.path().parent();
        let pat = self.path.await?;
        let mut result = HashSet::default();
        let fs = context.fs();
        match &*pat {
            Pattern::Constant(p) => {
                let dest_file_path = FileSystemPathVc::new(fs, p.trim_start_matches("/ROOT/"));
                // ignore error
                if let Ok(entry_type) = dest_file_path.get_type().await {
                    match &*entry_type {
                        FileSystemEntryType::Directory => {
                            result = read_dir(dest_file_path).await?;
                        }
                        FileSystemEntryType::File => {
                            result.insert(SourceAssetVc::new(dest_file_path).into());
                        }
                        _ => {}
                    }
                }
            }
            Pattern::Alternatives(alternatives) => {
                for alternative_pattern in alternatives {
                    let mut pat = alternative_pattern.clone();
                    pat.normalize();
                    if let Pattern::Constant(p) = pat {
                        let dest_file_path =
                            FileSystemPathVc::new(fs, p.trim_start_matches("/ROOT/"));
                        // ignore error
                        if let Ok(entry_type) = dest_file_path.get_type().await {
                            match &*entry_type {
                                FileSystemEntryType::Directory => {
                                    result.extend(read_dir(dest_file_path).await?);
                                }
                                FileSystemEntryType::File => {
                                    result.insert(SourceAssetVc::new(dest_file_path).into());
                                }
                                _ => {}
                            }
                        }
                    }
                }
            }
            _ => {}
        }
        Ok(ResolveResult::Alternatives(result, vec![]).into())
    }

    #[turbo_tasks::function]
    async fn description(&self) -> Result<Vc<String>> {
        Ok(Vc::slot(format!(
            "directory assets {}",
            self.path.to_string().await?,
        )))
    }
}

async fn read_dir(p: FileSystemPathVc) -> Result<HashSet<AssetVc>> {
    let mut result = HashSet::default();
    let dir_entries = p.read_dir().await?;
    if let DirectoryContent::Entries(entries) = &*dir_entries {
        for (_, entry) in entries.iter() {
            match entry {
                DirectoryEntry::File(file) => {
                    result.insert(SourceAssetVc::new(*file).into());
                }
                DirectoryEntry::Directory(dir) => {
                    let sub = read_dir_boxed(*dir).await?;
                    result.extend(sub);
                }
                _ => {}
            }
        }
    }
    Ok(result)
}

fn read_dir_boxed(
    p: FileSystemPathVc,
) -> Pin<Box<dyn Future<Output = Result<HashSet<AssetVc>>> + Send>> {
    Box::pin(read_dir(p))
}<|MERGE_RESOLUTION|>--- conflicted
+++ resolved
@@ -31,25 +31,18 @@
     },
     visit::{self, Visit, VisitWith},
 };
-<<<<<<< HEAD
 use turbo_tasks::primitives::{BoolVc, StringVc};
 use turbo_tasks::{util::try_join_all, Value};
-use turbo_tasks_fs::FileSystemPathVc;
-use turbopack_core::chunk::{
-    AsyncLoadableReference, AsyncLoadableReferenceVc, ChunkableAssetReference,
-    ChunkableAssetReferenceVc,
-};
-use turbopack_core::context::AssetContextVc;
-use turbopack_core::reference::AssetReferencesVc;
-=======
-use turbo_tasks::ValueToString;
-use turbo_tasks::{util::try_join_all, Value, Vc};
 use turbo_tasks_fs::{DirectoryContent, DirectoryEntry, FileSystemEntryType, FileSystemPathVc};
->>>>>>> d8ef06d5
+use turbopack_core::reference::{AssetReference, AssetReferenceVc};
 use turbopack_core::{
     asset::AssetVc,
+    chunk::{
+        AsyncLoadableReference, AsyncLoadableReferenceVc, ChunkableAssetReference,
+        ChunkableAssetReferenceVc,
+    },
     context::AssetContextVc,
-    reference::{AssetReference, AssetReferenceVc},
+    reference::AssetReferencesVc,
     resolve::{
         find_context_file,
         parse::RequestVc,
@@ -1678,8 +1671,8 @@
     }
 
     #[turbo_tasks::function]
-    async fn description(&self) -> Result<Vc<String>> {
-        Ok(Vc::slot(format!(
+    async fn description(&self) -> Result<StringVc> {
+        Ok(StringVc::slot(format!(
             "directory assets {}",
             self.path.to_string().await?,
         )))
