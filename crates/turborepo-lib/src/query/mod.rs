mod file;
mod package;
<<<<<<< HEAD
mod task;
=======
mod server;
>>>>>>> c793376b

use std::{io, sync::Arc};

use async_graphql::{http::GraphiQLSource, *};
use axum::{response, response::IntoResponse};
use itertools::Itertools;
use miette::Diagnostic;
use package::Package;
pub use server::run_server;
use thiserror::Error;
use tokio::select;
use turbo_trace::TraceError;
use turbopath::AbsoluteSystemPathBuf;
use turborepo_repository::package_graph::PackageName;

use crate::{
<<<<<<< HEAD
    query::{file::File, task::Task},
=======
    get_version,
    query::file::File,
>>>>>>> c793376b
    run::{builder::RunBuilder, Run},
    signal::SignalHandler,
};

#[derive(Error, Debug, Diagnostic)]
pub enum Error {
    #[error("failed to get file dependencies")]
    Trace(#[related] Vec<TraceError>),
    #[error("no signal handler")]
    NoSignalHandler,
    #[error("file `{0}` not found")]
    FileNotFound(String),
    #[error("failed to start GraphQL server")]
    Server(#[from] io::Error),
    #[error("package not found: {0}")]
    PackageNotFound(PackageName),
    #[error("failed to serialize result: {0}")]
    Serde(#[from] serde_json::Error),
    #[error(transparent)]
    #[diagnostic(transparent)]
    Run(#[from] crate::run::Error),
    #[error(transparent)]
    #[diagnostic(transparent)]
    Path(#[from] turbopath::PathError),
    #[error(transparent)]
    UI(#[from] turborepo_ui::Error),
}

pub struct RepositoryQuery {
    run: Arc<Run>,
}

impl RepositoryQuery {
    pub fn new(run: Arc<Run>) -> Self {
        Self { run }
    }
}

#[derive(Debug, SimpleObject)]
#[graphql(concrete(name = "Tasks", params(Task)))]
#[graphql(concrete(name = "Packages", params(Package)))]
pub struct Array<T: OutputType> {
    items: Vec<T>,
    length: usize,
}

impl<T: OutputType> FromIterator<T> for Array<T> {
    fn from_iter<I: IntoIterator<Item = T>>(iter: I) -> Self {
        let items: Vec<_> = iter.into_iter().collect();
        let length = items.len();
        Self { items, length }
    }
}
#[derive(Enum, Copy, Clone, Eq, PartialEq, Debug)]
enum PackageFields {
    Name,
    TaskName,
    DirectDependencyCount,
    DirectDependentCount,
    IndirectDependentCount,
    IndirectDependencyCount,
    AllDependentCount,
    AllDependencyCount,
}

#[derive(InputObject)]
struct FieldValuePair {
    field: PackageFields,
    value: Any,
}

/// Predicates are used to filter packages. If you include multiple predicates,
/// they are combined using AND. To combine predicates using OR, use the `or`
/// field.
///
/// For pairs that do not obey type safety, e.g. `NAME` `greater_than` `10`, we
/// default to `false`.
#[derive(InputObject)]
struct PackagePredicate {
    and: Option<Vec<PackagePredicate>>,
    or: Option<Vec<PackagePredicate>>,
    equal: Option<FieldValuePair>,
    not_equal: Option<FieldValuePair>,
    greater_than: Option<FieldValuePair>,
    less_than: Option<FieldValuePair>,
    not: Option<Box<PackagePredicate>>,
    has: Option<FieldValuePair>,
}

impl PackagePredicate {
    fn check_equals(pkg: &Package, field: &PackageFields, value: &Any) -> bool {
        match (field, &value.0) {
            (PackageFields::Name, Value::String(name)) => pkg.name.as_ref() == name,
            (PackageFields::DirectDependencyCount, Value::Number(n)) => {
                let Some(n) = n.as_u64() else {
                    return false;
                };
                pkg.direct_dependencies_count() == n as usize
            }
            (PackageFields::DirectDependentCount, Value::Number(n)) => {
                let Some(n) = n.as_u64() else {
                    return false;
                };
                pkg.direct_dependents_count() == n as usize
            }
            (PackageFields::IndirectDependentCount, Value::Number(n)) => {
                let Some(n) = n.as_u64() else {
                    return false;
                };
                pkg.indirect_dependents_count() == n as usize
            }
            (PackageFields::IndirectDependencyCount, Value::Number(n)) => {
                let Some(n) = n.as_u64() else {
                    return false;
                };
                pkg.indirect_dependencies_count() == n as usize
            }
            (PackageFields::AllDependentCount, Value::Number(n)) => {
                let Some(n) = n.as_u64() else {
                    return false;
                };
                pkg.all_dependents_count() == n as usize
            }
            (PackageFields::AllDependencyCount, Value::Number(n)) => {
                let Some(n) = n.as_u64() else {
                    return false;
                };
                pkg.all_dependencies_count() == n as usize
            }
            _ => false,
        }
    }

    fn check_greater_than(pkg: &Package, field: &PackageFields, value: &Any) -> bool {
        match (field, &value.0) {
            (PackageFields::DirectDependencyCount, Value::Number(n)) => {
                let Some(n) = n.as_u64() else {
                    return false;
                };
                pkg.direct_dependencies_count() > n as usize
            }
            (PackageFields::DirectDependentCount, Value::Number(n)) => {
                let Some(n) = n.as_u64() else {
                    return false;
                };
                pkg.direct_dependents_count() > n as usize
            }
            (PackageFields::IndirectDependentCount, Value::Number(n)) => {
                let Some(n) = n.as_u64() else {
                    return false;
                };
                pkg.indirect_dependents_count() > n as usize
            }
            (PackageFields::IndirectDependencyCount, Value::Number(n)) => {
                let Some(n) = n.as_u64() else {
                    return false;
                };
                pkg.indirect_dependencies_count() > n as usize
            }
            (PackageFields::AllDependentCount, Value::Number(n)) => {
                let Some(n) = n.as_u64() else {
                    return false;
                };
                pkg.all_dependents_count() > n as usize
            }
            (PackageFields::AllDependencyCount, Value::Number(n)) => {
                let Some(n) = n.as_u64() else {
                    return false;
                };
                pkg.all_dependencies_count() > n as usize
            }
            _ => false,
        }
    }

    fn check_less_than(pkg: &Package, field: &PackageFields, value: &Any) -> bool {
        match (field, &value.0) {
            (PackageFields::DirectDependencyCount, Value::Number(n)) => {
                let Some(n) = n.as_u64() else {
                    return false;
                };
                pkg.direct_dependencies_count() < n as usize
            }
            (PackageFields::DirectDependentCount, Value::Number(n)) => {
                let Some(n) = n.as_u64() else {
                    return false;
                };
                pkg.direct_dependents_count() < n as usize
            }
            (PackageFields::IndirectDependentCount, Value::Number(n)) => {
                let Some(n) = n.as_u64() else {
                    return false;
                };
                pkg.indirect_dependents_count() < n as usize
            }
            (PackageFields::IndirectDependencyCount, Value::Number(n)) => {
                let Some(n) = n.as_u64() else {
                    return false;
                };
                pkg.indirect_dependencies_count() < n as usize
            }
            (PackageFields::AllDependentCount, Value::Number(n)) => {
                let Some(n) = n.as_u64() else {
                    return false;
                };
                pkg.all_dependents_count() < n as usize
            }
            (PackageFields::AllDependencyCount, Value::Number(n)) => {
                let Some(n) = n.as_u64() else {
                    return false;
                };
                pkg.all_dependencies_count() < n as usize
            }
            _ => false,
        }
    }

    fn check_has(pkg: &Package, field: &PackageFields, value: &Any) -> bool {
        match (field, &value.0) {
            (PackageFields::Name, Value::String(name)) => pkg.name.as_ref() == name,
            (PackageFields::TaskName, Value::String(name)) => pkg.get_tasks().contains_key(name),
            _ => false,
        }
    }

    fn check(&self, pkg: &Package) -> bool {
        let and = self
            .and
            .as_ref()
            .map(|predicates| predicates.iter().all(|p| p.check(pkg)));
        let or = self
            .or
            .as_ref()
            .map(|predicates| predicates.iter().any(|p| p.check(pkg)));
        let equal = self
            .equal
            .as_ref()
            .map(|pair| Self::check_equals(pkg, &pair.field, &pair.value));
        let not_equal = self
            .not_equal
            .as_ref()
            .map(|pair| !Self::check_equals(pkg, &pair.field, &pair.value));

        let greater_than = self
            .greater_than
            .as_ref()
            .map(|pair| Self::check_greater_than(pkg, &pair.field, &pair.value));

        let less_than = self
            .less_than
            .as_ref()
            .map(|pair| Self::check_greater_than(pkg, &pair.field, &pair.value));
        let not = self.not.as_ref().map(|predicate| !predicate.check(pkg));
        let has = self
            .has
            .as_ref()
            .map(|pair| Self::check_has(pkg, &pair.field, &pair.value));

        and.into_iter()
            .chain(or)
            .chain(equal)
            .chain(not_equal)
            .chain(greater_than)
            .chain(less_than)
            .chain(not)
            .chain(has)
            .all(|p| p)
    }
}

#[Object]
impl RepositoryQuery {
    async fn affected_packages(
        &self,
        base: Option<String>,
        head: Option<String>,
        filter: Option<PackagePredicate>,
    ) -> Result<Array<Package>, Error> {
        let mut opts = self.run.opts().clone();
        opts.scope_opts.affected_range = Some((base, head));

        Ok(RunBuilder::calculate_filtered_packages(
            self.run.repo_root(),
            &opts,
            self.run.pkg_dep_graph(),
            self.run.scm(),
            self.run.root_turbo_json(),
        )?
        .into_iter()
        .map(|package| Package {
            run: self.run.clone(),
            name: package,
        })
        .filter(|package| filter.as_ref().map_or(true, |f| f.check(package)))
        .sorted_by(|a, b| a.name.cmp(&b.name))
        .collect())
    }
    /// Gets a single package by name
    async fn package(&self, name: String) -> Result<Package, Error> {
        let name = PackageName::from(name);
        Ok(Package {
            run: self.run.clone(),
            name,
        })
    }

    async fn version(&self) -> &'static str {
        get_version()
    }

    async fn file(&self, path: String) -> Result<File, Error> {
        let abs_path = AbsoluteSystemPathBuf::from_unknown(self.run.repo_root(), path);

        if !abs_path.exists() {
            return Err(Error::FileNotFound(abs_path.to_string()));
        }

        Ok(File::new(self.run.clone(), abs_path))
    }

    /// Gets a list of packages that match the given filter
    async fn packages(&self, filter: Option<PackagePredicate>) -> Result<Array<Package>, Error> {
        let Some(filter) = filter else {
            return Ok(self
                .run
                .pkg_dep_graph()
                .packages()
                .map(|(name, _)| Package {
                    run: self.run.clone(),
                    name: name.clone(),
                })
                .sorted_by(|a, b| a.name.cmp(&b.name))
                .collect());
        };

        Ok(self
            .run
            .pkg_dep_graph()
            .packages()
            .map(|(name, _)| Package {
                run: self.run.clone(),
                name: name.clone(),
            })
            .filter(|pkg| filter.check(pkg))
            .sorted_by(|a, b| a.name.cmp(&b.name))
            .collect())
    }
}

pub async fn graphiql() -> impl IntoResponse {
    response::Html(GraphiQLSource::build().endpoint("/").finish())
}

pub async fn run_query_server(run: Run, signal: SignalHandler) -> Result<(), Error> {
    let subscriber = signal.subscribe().ok_or(Error::NoSignalHandler)?;
    println!("GraphiQL IDE: http://localhost:8000");
    webbrowser::open("http://localhost:8000")?;
    select! {
        biased;
        _ = subscriber.listen() => {
            println!("Shutting down GraphQL server");
            return Ok(());
        }
        result = server::run_server(None, Arc::new(run)) => {
            result?;
        }
    }

    Ok(())
}<|MERGE_RESOLUTION|>--- conflicted
+++ resolved
@@ -1,10 +1,7 @@
 mod file;
 mod package;
-<<<<<<< HEAD
 mod task;
-=======
 mod server;
->>>>>>> c793376b
 
 use std::{io, sync::Arc};
 
@@ -21,12 +18,8 @@
 use turborepo_repository::package_graph::PackageName;
 
 use crate::{
-<<<<<<< HEAD
     query::{file::File, task::Task},
-=======
     get_version,
-    query::file::File,
->>>>>>> c793376b
     run::{builder::RunBuilder, Run},
     signal::SignalHandler,
 };
